from async_timeout import timeout
import pytest
import os
import subprocess
import shutil
import logging
from typing import Generator
from contextlib import contextmanager
from dataclasses import dataclass
from time import sleep

from web3 import Web3
from web3.exceptions import NameNotFound

from uniswap import Uniswap, token
from uniswap.constants import ETH_ADDRESS, WETH9_ADDRESS
from uniswap.exceptions import InsufficientBalance
<<<<<<< HEAD
from uniswap.util import _str_to_addr, default_tick_range, _addr_to_str, _load_contract_erc20
=======
>>>>>>> 0d163c52
from uniswap.tokens import get_tokens
from uniswap.util import _str_to_addr, default_tick_range, _addr_to_str, _load_contract_erc20


logger = logging.getLogger(__name__)
logging.basicConfig(level=logging.INFO)

ENV_UNISWAP_VERSION = os.getenv("UNISWAP_VERSION", None)
if ENV_UNISWAP_VERSION:
    UNISWAP_VERSIONS = [int(ENV_UNISWAP_VERSION)]
else:
    UNISWAP_VERSIONS = [1, 2, 3]

RECEIPT_TIMEOUT = 5


@dataclass
class GanacheInstance:
    provider: str
    eth_address: str
    eth_privkey: str


@pytest.fixture(scope="module", params=UNISWAP_VERSIONS)
def client(request, web3: Web3, ganache: GanacheInstance):
    return Uniswap(
        ganache.eth_address,
        ganache.eth_privkey,
        web3=web3,
        version=request.param,
        use_estimate_gas=False,  # see note in _build_and_send_tx
    )


@pytest.fixture(scope="function", params=UNISWAP_VERSIONS)
def tokens(client: Uniswap):
    return get_tokens(client.netname)


@pytest.fixture(scope="module")
def test_assets(client: Uniswap):
    """
    Buy some DAI and USDC to test with.
    """
    tokens = get_tokens(client.netname)

    for token_name, amount in [("DAI", 100 * 10 ** 18), ("USDC", 100 * 10 ** 6)]:
        token_addr = tokens[token_name]
        price = client.get_price_output(_str_to_addr(ETH_ADDRESS), token_addr, amount)
        logger.info(f"Cost of {amount} {token_name}: {price}")
        logger.info("Buying...")

        tx = client.make_trade_output(tokens["ETH"], token_addr, amount)
        client.w3.eth.wait_for_transaction_receipt(tx, timeout=RECEIPT_TIMEOUT)


@pytest.fixture(scope="module")
def web3(ganache: GanacheInstance):
    w3 = Web3(Web3.HTTPProvider(ganache.provider, request_kwargs={"timeout": 30}))
    if 1 != int(w3.net.version):
        logger.warning("PROVIDER was not a mainnet provider, which the tests require")
    return w3


@pytest.fixture(scope="module")
def ganache() -> Generator[GanacheInstance, None, None]:
    """Fixture that runs ganache which has forked off mainnet"""
    if not shutil.which("ganache"):
        raise Exception(
            "ganache was not found in PATH, you can install it with `npm install -g ganache`"
        )
    if "PROVIDER" not in os.environ:
        raise Exception(
            "PROVIDER was not set, you need to set it to a mainnet provider (such as Infura) so that we can fork off our testnet"
        )

    port = 10999
    defaultGasPrice = 1000_000_000_000  # 1000 gwei
    p = subprocess.Popen(
        f"""ganache
        --port {port}
        --wallet.seed test
        --chain.networkId 1
        --chain.chainId 1
        --fork.url {os.environ['PROVIDER']}
        --miner.defaultGasPrice {defaultGasPrice}
        --miner.instamine "strict"
        """.replace(
            "\n", " "
        ),
        shell=True,
    )
    # Address #1 when ganache is run with `--wallet.seed test`, it starts with 1000 ETH
    eth_address = "0x94e3361495bD110114ac0b6e35Ed75E77E6a6cFA"
    eth_privkey = "0x6f1313062db38875fb01ee52682cbf6a8420e92bfbc578c5d4fdc0a32c50266f"
    sleep(3)
    yield GanacheInstance(f"http://127.0.0.1:{port}", eth_address, eth_privkey)
    p.kill()
    p.wait()


@contextmanager
def does_not_raise():
    yield


ONE_ETH = 10 ** 18
ONE_USDC = 10 ** 6

ZERO_ADDRESS = "0x0000000000000000000000000000000000000000"


# TODO: Change pytest.param(..., mark=pytest.mark.xfail) to the expectation/raises method
@pytest.mark.usefixtures("client", "web3")
class TestUniswap(object):

    # ------ Exchange ------------------------------------------------------------------
    def test_get_fee_maker(self, client: Uniswap):
        if client.version not in [1, 2]:
            pytest.skip("Tested method not supported in this Uniswap version")
        r = client.get_fee_maker()
        assert r == 0

    def test_get_fee_taker(self, client: Uniswap):
        if client.version not in [1, 2]:
            pytest.skip("Tested method not supported in this Uniswap version")
        r = client.get_fee_taker()
        assert r == 0.003

    # ------ Market --------------------------------------------------------------------
    @pytest.mark.parametrize(
        "token0, token1, qty, kwargs",
        [
            ("ETH", "UNI", ONE_ETH, {}),
            ("UNI", "ETH", ONE_ETH, {}),
            ("ETH", "DAI", ONE_ETH, {}),
            ("DAI", "ETH", ONE_ETH, {}),
            ("ETH", "UNI", 2 * ONE_ETH, {}),
            ("UNI", "ETH", 2 * ONE_ETH, {}),
            ("WETH", "DAI", ONE_ETH, {}),
            ("DAI", "WETH", ONE_ETH, {}),
            ("DAI", "USDC", ONE_ETH, {"fee": 500}),
        ],
    )
    def test_get_price_input(self, client, tokens, token0, token1, qty, kwargs):
        token0, token1 = tokens[token0], tokens[token1]
        if client.version == 1 and ETH_ADDRESS not in [token0, token1]:
            pytest.skip("Not supported in this version of Uniswap")
        r = client.get_price_input(token0, token1, qty, **kwargs)
        assert r

    @pytest.mark.parametrize(
        "token0, token1, qty, kwargs",
        [
            ("ETH", "UNI", ONE_ETH, {}),
            ("UNI", "ETH", ONE_ETH // 100, {}),
            ("ETH", "DAI", ONE_ETH, {}),
            ("DAI", "ETH", ONE_ETH, {}),
            ("ETH", "UNI", 2 * ONE_ETH, {}),
            ("WETH", "DAI", ONE_ETH, {}),
            ("DAI", "WETH", ONE_ETH, {}),
            ("DAI", "USDC", ONE_USDC, {"fee": 500}),
        ],
    )
    def test_get_price_output(self, client, tokens, token0, token1, qty, kwargs):
        token0, token1 = tokens[token0], tokens[token1]
        if client.version == 1 and ETH_ADDRESS not in [token0, token1]:
            pytest.skip("Not supported in this version of Uniswap")
        r = client.get_price_output(token0, token1, qty, **kwargs)
        assert r

    @pytest.mark.parametrize("token0, token1, fee", [("DAI", "USDC", 500)])
    def test_get_raw_price(self, client: Uniswap, tokens, token0, token1, fee):
        token0, token1 = tokens[token0], tokens[token1]
        if client.version == 1:
            pytest.skip("Only supported on Uniswap v2 and v3")
        r = client.get_raw_price(token0, token1, fee=fee)
        assert r

    @pytest.mark.parametrize(
        "token0, token1, kwargs",
        [
            (weth, dai, {"fee": 500}),
        ]
    )
    def test_get_pool_instance(self, client, token0, token1, kwargs):
        if client.version != 3:
            pytest.skip("Not supported in this version of Uniswap")
        r = client.get_pool_instance(token0, token1, **kwargs)
        assert r

    @pytest.mark.parametrize(
        "token0, token1, kwargs",
        [
            (weth, dai, {"fee": 500}),
        ]
    )
    def test_get_pool_immutables(self, client, token0, token1, kwargs):
        if client.version != 3:
            pytest.skip("Not supported in this version of Uniswap")
        pool = client.get_pool_instance(token0, token1, **kwargs)
        r = client.get_pool_immutables(pool)
        print(r)
        assert r

    @pytest.mark.parametrize(
        "token0, token1, kwargs",
        [
            (weth, dai, {"fee": 500}),
        ]
    )
    def test_get_pool_state(self, client, token0, token1, kwargs):
        if client.version != 3:
            pytest.skip("Not supported in this version of Uniswap")
        pool = client.get_pool_instance(token0, token1, **kwargs)
        r = client.get_pool_state(pool)
        print(r)
        assert r

    @pytest.mark.parametrize(
        "amount0, amount1, token0, token1, kwargs",
        [
            (1, 10, weth, dai, {"fee":500}),
        ]
    )
    def test_mint_position(self, client, amount0, amount1, token0, token1, kwargs):
        if client.version != 3:
            pytest.skip("Not supported in this version of Uniswap")
        pool = client.get_pool_instance(token0, token1, **kwargs)
        r = client.mint_position(pool, amount0, amount1)
        print(r)
        assert r

    # ------ ERC20 Pool ----------------------------------------------------------------
    @pytest.mark.parametrize("token", [("UNI"), ("DAI")])
    def test_get_ex_eth_balance(
        self,
        client: Uniswap,
        tokens,
        token,
    ):
        if not client.version == 1:
            pytest.skip("Only supported on Uniswap v1")
        r = client.get_ex_eth_balance(tokens[token])
        assert r

    @pytest.mark.parametrize("token", [("UNI"), ("DAI")])
    def test_get_ex_token_balance(
        self,
        client: Uniswap,
        tokens,
        token,
    ):
        if not client.version == 1:
            pytest.skip("Only supported on Uniswap v1")
        r = client.get_ex_token_balance(tokens[token])
        assert r

    @pytest.mark.parametrize("token", [("UNI"), ("DAI")])
    def test_get_exchange_rate(
        self,
        client: Uniswap,
        tokens,
        token,
    ):
        if not client.version == 1:
            pytest.skip("Only supported on Uniswap v1")
        r = client.get_exchange_rate(tokens[token])
        assert r

    # ------ Liquidity -----------------------------------------------------------------
    @pytest.mark.parametrize(
        "token0, token1, amount0, amount1, qty, fee",
        [
            ('DAI', 'USDC', ONE_ETH, ONE_USDC, ONE_ETH, 3000),
        ]
    )
    def test_v3_deploy_pool_with_liquidity(self, client: Uniswap, tokens, token0, token1, amount0, amount1, qty, fee):
        if client.version != 3:
            pytest.skip("Not supported in this version of Uniswap")

        try:
            pool = client.create_pool_instance(tokens[token0], tokens[token1], fee)
        except Exception:
            pool = client.get_pool_instance(tokens[token0], tokens[token1], fee)
<<<<<<< HEAD
        
=======

>>>>>>> 0d163c52
        print(pool.address)
        # Ensuring client has sufficient balance of both tokens
        eth_to_dai = client.make_trade(tokens['ETH'], tokens[token0], qty, client.address)
        eth_to_dai_tx = client.w3.eth.wait_for_transaction_receipt(eth_to_dai, timeout=RECEIPT_TIMEOUT)
        assert eth_to_dai_tx["status"]
        dai_to_usdc = client.make_trade(tokens[token0], tokens[token1], qty*10, client.address)
        dai_to_usdc_tx = client.w3.eth.wait_for_transaction_receipt(dai_to_usdc, timeout=RECEIPT_TIMEOUT)
        assert dai_to_usdc_tx["status"]

        balance_0 = client.get_token_balance(tokens[token0])
        balance_1 = client.get_token_balance(tokens[token1])

        assert balance_0 > amount0, f'Have: {balance_0} need {amount0}'
        assert balance_1 > amount1, f'Have: {balance_1} need {amount1}'
<<<<<<< HEAD
        
=======

>>>>>>> 0d163c52

        min_tick, max_tick = default_tick_range(fee)
        r = client.mint_liquidity(
          pool,
          amount0,
          amount1,
          tick_lower=min_tick,
          tick_upper=max_tick,
<<<<<<< HEAD
          deadline=2**64  
=======
          deadline=2**64
>>>>>>> 0d163c52
        )
        assert r["status"]

        position_balance = client.nonFungiblePositionManager.functions.balanceOf(_addr_to_str(client.address)).call()
        assert position_balance > 0

        position_array = client.get_liquidity_positions()
        assert len(position_array) > 0


    @pytest.mark.parametrize(
        "deadline",
        [(2**64)],
    )
    def test_close_position(self, client: Uniswap, deadline):
        if client.version != 3:
            pytest.skip("Not supported in this version of Uniswap")
        position_array = client.get_liquidity_positions()
        tokenId = position_array[0]
        r = client.close_position(tokenId, deadline=deadline)
        assert r["status"]

    @pytest.mark.parametrize(
        "token0, token1",
        [("DAI", "USDC")]
    )
    def test_get_tvl_in_pool_on_chain(self, client: Uniswap, tokens, token0, token1):
        if client.version != 3:
            pytest.skip("Not supported in this version of Uniswap")

        pool = client.get_pool_instance(tokens[token0], tokens[token1])
        tvl_0, tvl_1 = client.get_tvl_in_pool(pool)
        assert tvl_0 > 0
        assert tvl_1 > 0
<<<<<<< HEAD
        
=======

>>>>>>> 0d163c52
    @pytest.mark.skip
    @pytest.mark.parametrize(
        "token, max_eth",
        [
            ("UNI", 0.00001 * ONE_ETH),
            ("DAI", 0.00001 * ONE_ETH),
        ],
    )
    def test_add_liquidity(self, client: Uniswap, tokens, web3: Web3, token, max_eth):
        token = tokens[token]
        r = client.add_liquidity(token, max_eth)
        tx = web3.eth.wait_for_transaction_receipt(r, timeout=RECEIPT_TIMEOUT)
        assert tx["status"]

    @pytest.mark.skip
    @pytest.mark.parametrize(
        "token, max_token, expectation",
        [
            ("UNI", 0.00001 * ONE_ETH, does_not_raise()),
            ("DAI", 0.00001 * ONE_ETH, does_not_raise()),
        ],
    )
    def test_remove_liquidity(
        self, client: Uniswap, web3: Web3, tokens, token, max_token, expectation
    ):
        token = tokens[token]
        with expectation:
            r = client.remove_liquidity(tokens[token], max_token)
            tx = web3.eth.wait_for_transaction_receipt(r)
            assert tx["status"]

    # ------ Make Trade ----------------------------------------------------------------
    @pytest.mark.parametrize(
        "input_token, output_token, qty, recipient, expectation",
        [
            # ETH -> Token
            ("ETH", "DAI", ONE_ETH, None, does_not_raise),
            # Token -> Token
            ("DAI", "USDC", ONE_ETH, None, does_not_raise),
            # Token -> ETH
            ("USDC", "ETH", ONE_USDC, None, does_not_raise),
            # ("ETH", "UNI", 0.00001 * ONE_ETH, ZERO_ADDRESS, does_not_raise),
            # ("UNI", "ETH", 0.00001 * ONE_ETH, ZERO_ADDRESS, does_not_raise),
            # ("DAI", "UNI", 0.00001 * ONE_ETH, ZERO_ADDRESS, does_not_raise),
        ],
    )
    def test_make_trade(
        self,
        client: Uniswap,
        web3: Web3,
        tokens,
        test_assets,
        input_token,
        output_token,
        qty: int,
        recipient,
        expectation,
    ):
        input_token, output_token = tokens[input_token], tokens[output_token]
        if client.version == 1 and ETH_ADDRESS not in [input_token, output_token]:
            pytest.skip(
                "Not supported in this version of Uniswap, or at least no liquidity"
            )
        with expectation():
            bal_in_before = client.get_token_balance(input_token)

            txid = client.make_trade(input_token, output_token, qty, recipient)
            tx = web3.eth.wait_for_transaction_receipt(txid, timeout=RECEIPT_TIMEOUT)
            assert tx["status"]

            # TODO: Checks for ETH, taking gas into account
            bal_in_after = client.get_token_balance(input_token)
            if input_token != tokens["ETH"]:
                assert bal_in_before - qty == bal_in_after

    @pytest.mark.parametrize(
        "input_token, output_token, qty, recipient, expectation",
        [
            # ETH -> Token
            ("ETH", "DAI", ONE_ETH, None, does_not_raise),
            # Token -> Token
            ("DAI", "USDC", ONE_USDC, None, does_not_raise),
            # Token -> ETH
            ("DAI", "ETH", 100 * ONE_USDC, None, does_not_raise),
            # FIXME: These should probably be uncommented eventually
            # ("ETH", "UNI", int(0.000001 * ONE_ETH), ZERO_ADDRESS),
            # ("UNI", "ETH", int(0.000001 * ONE_ETH), ZERO_ADDRESS),
            # ("DAI", "UNI", int(0.000001 * ONE_ETH), ZERO_ADDRESS),
            (
                "DAI",
                "ETH",
                10 * ONE_ETH,
                None,
                lambda: pytest.raises(InsufficientBalance),
            ),
        ],
    )
    def test_make_trade_output(
        self,
        client: Uniswap,
        web3: Web3,
        tokens,
        test_assets,
        input_token,
        output_token,
        qty: int,
        recipient,
        expectation,
    ):
        input_token, output_token = tokens[input_token], tokens[output_token]
        if client.version == 1 and ETH_ADDRESS not in [input_token, output_token]:
            pytest.skip(
                "Not supported in this version of Uniswap, or at least no liquidity"
            )
        with expectation():
            balance_before = client.get_token_balance(output_token)

            r = client.make_trade_output(input_token, output_token, qty, recipient)
            tx = web3.eth.wait_for_transaction_receipt(r, timeout=RECEIPT_TIMEOUT)
            assert tx["status"]

            # TODO: Checks for ETH, taking gas into account
            balance_after = client.get_token_balance(output_token)
            if output_token != tokens["ETH"]:
                assert balance_before + qty == balance_after<|MERGE_RESOLUTION|>--- conflicted
+++ resolved
@@ -15,10 +15,6 @@
 from uniswap import Uniswap, token
 from uniswap.constants import ETH_ADDRESS, WETH9_ADDRESS
 from uniswap.exceptions import InsufficientBalance
-<<<<<<< HEAD
-from uniswap.util import _str_to_addr, default_tick_range, _addr_to_str, _load_contract_erc20
-=======
->>>>>>> 0d163c52
 from uniswap.tokens import get_tokens
 from uniswap.util import _str_to_addr, default_tick_range, _addr_to_str, _load_contract_erc20
 
@@ -304,11 +300,7 @@
             pool = client.create_pool_instance(tokens[token0], tokens[token1], fee)
         except Exception:
             pool = client.get_pool_instance(tokens[token0], tokens[token1], fee)
-<<<<<<< HEAD
-        
-=======
-
->>>>>>> 0d163c52
+
         print(pool.address)
         # Ensuring client has sufficient balance of both tokens
         eth_to_dai = client.make_trade(tokens['ETH'], tokens[token0], qty, client.address)
@@ -323,11 +315,7 @@
 
         assert balance_0 > amount0, f'Have: {balance_0} need {amount0}'
         assert balance_1 > amount1, f'Have: {balance_1} need {amount1}'
-<<<<<<< HEAD
-        
-=======
-
->>>>>>> 0d163c52
+
 
         min_tick, max_tick = default_tick_range(fee)
         r = client.mint_liquidity(
@@ -336,11 +324,7 @@
           amount1,
           tick_lower=min_tick,
           tick_upper=max_tick,
-<<<<<<< HEAD
-          deadline=2**64  
-=======
           deadline=2**64
->>>>>>> 0d163c52
         )
         assert r["status"]
 
@@ -375,11 +359,7 @@
         tvl_0, tvl_1 = client.get_tvl_in_pool(pool)
         assert tvl_0 > 0
         assert tvl_1 > 0
-<<<<<<< HEAD
-        
-=======
-
->>>>>>> 0d163c52
+
     @pytest.mark.skip
     @pytest.mark.parametrize(
         "token, max_eth",
