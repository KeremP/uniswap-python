--- conflicted
+++ resolved
@@ -57,31 +57,13 @@
     "harmony_testnet": "0x1b02dA8Cb0d097eB8D57A175b88c7D8b47997506",
 }
 
-<<<<<<< HEAD
-MAX_UINT_128 = (2**128)-1
-=======
 MAX_UINT_128 = (2**128) - 1
->>>>>>> 0d163c52
 
 # Source: https://github.com/Uniswap/v3-core/blob/v1.0.0/contracts/libraries/TickMath.sol#L8-L11
 MIN_TICK = -887272
 MAX_TICK = -MIN_TICK
 
 # Source: https://github.com/Uniswap/v3-core/blob/v1.0.0/contracts/UniswapV3Factory.sol#L26-L31
-<<<<<<< HEAD
-_tick_spacing = {
-    500: 10,
-    3_000: 60,
-    10_000: 200
-}
-
-_tick_bitmap_range = {
-    500: (-347, 346),
-    3_000: (-58, 57),
-    10_000: (-18, 17)
-}
-=======
 _tick_spacing = {500: 10, 3_000: 60, 10_000: 200}
 
-_tick_bitmap_range = {500: (-347, 346), 3_000: (-58, 57), 10_000: (-18, 17)}
->>>>>>> 0d163c52
+_tick_bitmap_range = {500: (-347, 346), 3_000: (-58, 57), 10_000: (-18, 17)}